import os
import signal
from typing import Dict


class _ProcessManager:
    """Manages background processes for cleanup."""

    def __init__(self):
        self.background_processes: Dict[int, str] = {}

<<<<<<< HEAD
    def add_process(self, pid: int, description: str) -> None:
=======
    def add_process(self, pid: int, description: str = "") -> None:
>>>>>>> 66d64949
        """Add a process ID to the tracked list."""
        self.background_processes[pid] = description

    def cleanup(self) -> None:
        """Kill all saved background processes."""
        if not self.background_processes:
            return

        print(f"\nCleaning up {len(self.background_processes)} background processes...")
        for pid, description in self.background_processes.items():
            try:
                os.kill(pid, signal.SIGTERM)
                print(f"  [✓] Terminated: {pid=}, {description=}")
            except OSError:
                # Process might have already terminated
                pass

        # Clear the list
        self.background_processes.clear()

# Create a singleton instance for global access
process_manager = _ProcessManager()<|MERGE_RESOLUTION|>--- conflicted
+++ resolved
@@ -9,11 +9,7 @@
     def __init__(self):
         self.background_processes: Dict[int, str] = {}
 
-<<<<<<< HEAD
-    def add_process(self, pid: int, description: str) -> None:
-=======
     def add_process(self, pid: int, description: str = "") -> None:
->>>>>>> 66d64949
         """Add a process ID to the tracked list."""
         self.background_processes[pid] = description
 
